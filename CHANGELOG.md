--- conflicted
+++ resolved
@@ -18,8 +18,5 @@
 - Fix bug where orders can not be filtered by payment status - #3608 by @jxltom
 - Fix logo placement in dashboard 2.0 when the svg has specific width - #3609 by @jxltom
 - Support get correct payment status for order without any payments - #3605 by @jxltom
-<<<<<<< HEAD
-- Refactor checkout mutations - #3610 by @fowczarek
-=======
 - Continue fixing logo placement in storefront 1.0 and dashboard 2.0's login page - #3616 by @jxltom
->>>>>>> 3e0d5631
+- Refactor checkout mutations - #3610 by @fowczarek