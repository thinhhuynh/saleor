--- conflicted
+++ resolved
@@ -440,32 +440,15 @@
         input_type == AttributeInputType.BOOLEAN and attribute_data.boolean is not None
     ):
         value = str(attribute_data.boolean)
+    elif input_type == AttributeInputType.DATE:
+        value = str(attribute_data.date_time.date())
+    elif input_type == AttributeInputType.DATE_TIME:
+        value = str(attribute_data.date_time)
     elif input_type == AttributeInputType.SWATCH:
         if attribute_data.file_url:
             value = build_absolute_uri(
                 urljoin(settings.MEDIA_URL, attribute_data.file_url)
             )
-<<<<<<< HEAD
-=======
-        elif input_type == AttributeInputType.REFERENCE and attribute_data.value:
-            reference_id = attribute_data.value.split("_")[1]
-            value = f"{attribute_data.entity_type}_{reference_id}"
-        elif input_type == AttributeInputType.NUMERIC:
-            value = f"{attribute_data.value}"
-            if attribute_data.unit:
-                value += f" {attribute_data.unit}"
-        elif input_type == AttributeInputType.RICH_TEXT:
-            value = clean_editor_js(attribute_data.rich_text, to_string=True)
-        elif (
-            input_type == AttributeInputType.BOOLEAN
-            and attribute_data.boolean is not None
-        ):
-            value = str(attribute_data.boolean)
-        elif input_type == AttributeInputType.DATE:
-            value = str(attribute_data.date_time.date())
-        elif input_type == AttributeInputType.DATE_TIME:
-            value = str(attribute_data.date_time)
->>>>>>> 5a944ba5
         else:
             value = attribute_data.value
     else:
