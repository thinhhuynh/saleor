<<<<<<< HEAD
import json
from typing import TYPE_CHECKING, Any, Optional
=======
from typing import TYPE_CHECKING, Any, List, Optional
>>>>>>> 9b668be5

from ...core.utils.json_serializer import CustomJsonEncoder
from ...webhook.event_types import WebhookEventType
from ...webhook.payloads import (
    generate_checkout_payload,
    generate_customer_payload,
    generate_fulfillment_payload,
    generate_invoice_payload,
    generate_order_payload,
    generate_page_payload,
    generate_product_deleted_payload,
    generate_product_payload,
)
from ..base_plugin import BasePlugin
from .tasks import trigger_webhooks_for_event

if TYPE_CHECKING:
    from ...account.models import User
    from ...checkout.models import Checkout
    from ...core.notify_events import NotifyEventType
    from ...invoice.models import Invoice
    from ...order.models import Fulfillment, Order
    from ...page.models import Page
    from ...product.models import Product


class WebhookPlugin(BasePlugin):
    PLUGIN_ID = "mirumee.webhooks"
    PLUGIN_NAME = "Webhooks"
    DEFAULT_ACTIVE = True

    def __init__(self, *args, **kwargs):
        super().__init__(*args, **kwargs)
        self.active = True

    def order_created(self, order: "Order", previous_value: Any) -> Any:
        if not self.active:
            return previous_value
        order_data = generate_order_payload(order)
        trigger_webhooks_for_event.delay(WebhookEventType.ORDER_CREATED, order_data)

    def order_confirmed(self, order: "Order", previous_value: Any) -> Any:
        if not self.active:
            return previous_value
        order_data = generate_order_payload(order)
        trigger_webhooks_for_event.delay(WebhookEventType.ORDER_CONFIRMED, order_data)

    def order_fully_paid(self, order: "Order", previous_value: Any) -> Any:
        if not self.active:
            return previous_value
        order_data = generate_order_payload(order)
        trigger_webhooks_for_event.delay(WebhookEventType.ORDER_FULLY_PAID, order_data)

    def order_updated(self, order: "Order", previous_value: Any) -> Any:
        if not self.active:
            return previous_value
        order_data = generate_order_payload(order)
        trigger_webhooks_for_event.delay(WebhookEventType.ORDER_UPDATED, order_data)

    def invoice_request(
        self,
        order: "Order",
        invoice: "Invoice",
        number: Optional[str],
        previous_value: Any,
    ) -> Any:
        if not self.active:
            return previous_value
        invoice_data = generate_invoice_payload(invoice)
        trigger_webhooks_for_event.delay(
            WebhookEventType.INVOICE_REQUESTED, invoice_data
        )

    def invoice_delete(self, invoice: "Invoice", previous_value: Any):
        if not self.active:
            return previous_value
        invoice_data = generate_invoice_payload(invoice)
        trigger_webhooks_for_event.delay(WebhookEventType.INVOICE_DELETED, invoice_data)

    def invoice_sent(self, invoice: "Invoice", email: str, previous_value: Any) -> Any:
        if not self.active:
            return previous_value
        invoice_data = generate_invoice_payload(invoice)
        trigger_webhooks_for_event.delay(WebhookEventType.INVOICE_SENT, invoice_data)

    def order_cancelled(self, order: "Order", previous_value: Any) -> Any:
        if not self.active:
            return previous_value
        order_data = generate_order_payload(order)
        trigger_webhooks_for_event.delay(WebhookEventType.ORDER_CANCELLED, order_data)

    def order_fulfilled(self, order: "Order", previous_value: Any) -> Any:
        if not self.active:
            return previous_value
        order_data = generate_order_payload(order)
        trigger_webhooks_for_event.delay(WebhookEventType.ORDER_FULFILLED, order_data)

    def fulfillment_created(self, fulfillment: "Fulfillment", previous_value):
        if not self.active:
            return previous_value
        fulfillment_data = generate_fulfillment_payload(fulfillment)
        trigger_webhooks_for_event.delay(
            WebhookEventType.FULFILLMENT_CREATED, fulfillment_data
        )

    def customer_created(self, customer: "User", previous_value: Any) -> Any:
        if not self.active:
            return previous_value
        customer_data = generate_customer_payload(customer)
        trigger_webhooks_for_event.delay(
            WebhookEventType.CUSTOMER_CREATED, customer_data
        )

    def product_created(self, product: "Product", previous_value: Any) -> Any:
        if not self.active:
            return previous_value
        product_data = generate_product_payload(product)
        trigger_webhooks_for_event.delay(WebhookEventType.PRODUCT_CREATED, product_data)

    def product_updated(self, product: "Product", previous_value: Any) -> Any:
        if not self.active:
            return previous_value
        product_data = generate_product_payload(product)
        trigger_webhooks_for_event.delay(WebhookEventType.PRODUCT_UPDATED, product_data)

    def product_deleted(
        self, product: "Product", variants: List[int], previous_value: Any
    ) -> Any:
        if not self.active:
            return previous_value
        product_data = generate_product_deleted_payload(product, variants)
        trigger_webhooks_for_event.delay(WebhookEventType.PRODUCT_DELETED, product_data)

    def checkout_created(self, checkout: "Checkout", previous_value: Any) -> Any:
        if not self.active:
            return previous_value
        checkout_data = generate_checkout_payload(checkout)
        trigger_webhooks_for_event.delay(
            WebhookEventType.CHECKOUT_CREATED, checkout_data
        )

    def checkout_updated(self, checkout: "Checkout", previous_value: Any) -> Any:
        if not self.active:
            return previous_value
        checkout_data = generate_checkout_payload(checkout)
        trigger_webhooks_for_event.delay(
            WebhookEventType.CHECKOUT_UPADTED, checkout_data
        )

<<<<<<< HEAD
    def notify(self, event: "NotifyEventType", payload: dict, previous_value) -> Any:
        if not self.active:
            return previous_value
        data = {"notify_event": event, "payload": payload}
        trigger_webhooks_for_event.delay(
            WebhookEventType.NOTIFY_USER, json.dumps(data, cls=CustomJsonEncoder)
        )
=======
    def page_created(self, page: "Page", previous_value: Any) -> Any:
        if not self.active:
            return previous_value
        page_data = generate_page_payload(page)
        trigger_webhooks_for_event.delay(WebhookEventType.PAGE_CREATED, page_data)

    def page_updated(self, page: "Page", previous_value: Any) -> Any:
        if not self.active:
            return previous_value
        page_data = generate_page_payload(page)
        trigger_webhooks_for_event.delay(WebhookEventType.PAGE_UPDATED, page_data)

    def page_deleted(self, page: "Page", previous_value: Any) -> Any:
        if not self.active:
            return previous_value
        page_data = generate_page_payload(page)
        trigger_webhooks_for_event.delay(WebhookEventType.PAGE_DELETED, page_data)
>>>>>>> 9b668be5
<|MERGE_RESOLUTION|>--- conflicted
+++ resolved
@@ -1,9 +1,5 @@
-<<<<<<< HEAD
 import json
-from typing import TYPE_CHECKING, Any, Optional
-=======
 from typing import TYPE_CHECKING, Any, List, Optional
->>>>>>> 9b668be5
 
 from ...core.utils.json_serializer import CustomJsonEncoder
 from ...webhook.event_types import WebhookEventType
@@ -153,7 +149,6 @@
             WebhookEventType.CHECKOUT_UPADTED, checkout_data
         )
 
-<<<<<<< HEAD
     def notify(self, event: "NotifyEventType", payload: dict, previous_value) -> Any:
         if not self.active:
             return previous_value
@@ -161,7 +156,7 @@
         trigger_webhooks_for_event.delay(
             WebhookEventType.NOTIFY_USER, json.dumps(data, cls=CustomJsonEncoder)
         )
-=======
+
     def page_created(self, page: "Page", previous_value: Any) -> Any:
         if not self.active:
             return previous_value
@@ -178,5 +173,4 @@
         if not self.active:
             return previous_value
         page_data = generate_page_payload(page)
-        trigger_webhooks_for_event.delay(WebhookEventType.PAGE_DELETED, page_data)
->>>>>>> 9b668be5
+        trigger_webhooks_for_event.delay(WebhookEventType.PAGE_DELETED, page_data)